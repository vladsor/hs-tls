{-# LANGUAGE OverloadedStrings, CPP #-}
-- |
-- Module      : Network.TLS.Extra.Certificate
-- License     : BSD-style
-- Maintainer  : Vincent Hanquez <vincent@snarc.org>
-- Stability   : experimental
-- Portability : unknown
--
module Network.TLS.Extra.Certificate
	( certificateChecks
	, certificateVerifyChain
	, certificateVerifyAgainst
	, certificateSelfSigned
	, certificateVerifyDomain
	, certificateVerifyValidity
	, certificateFingerprint
	) where

import Control.Applicative ((<$>))
import qualified Data.ByteString as B
import qualified Data.ByteString.Lazy as L
import Data.Certificate.X509
import System.Certificate.X509 as SysCert

-- for signing/verifying certificate
import qualified Crypto.Hash.SHA1 as SHA1
import qualified Crypto.Hash.MD2 as MD2
import qualified Crypto.Hash.MD5 as MD5
import qualified Crypto.Cipher.RSA as RSA
import qualified Crypto.Cipher.DSA as DSA

import Data.Certificate.X509.Cert (oidCommonName)
import Network.TLS (CertificateUsage(..), CertificateRejectReason(..))

import Data.Time.Calendar
import Data.List (find)
import Data.Maybe (fromMaybe)

#if defined(NOCERTVERIFY)

import System.IO (hPutStrLn, stderr)

#endif

-- | Returns 'CertificateUsageAccept' if all the checks pass, or the first 
--   failure.
<<<<<<< HEAD
certificateChecks :: [ [X509] -> IO CertificateUsage ] -> [X509] -> IO CertificateUsage
certificateChecks checks x509s = do
	r <- mapM (\c -> c x509s) checks
	return $ fromMaybe CertificateUsageAccept $ find (CertificateUsageAccept /=) r
=======
certificateChecks :: [ [X509] -> IO TLSCertificateUsage ] -> [X509] -> IO TLSCertificateUsage
certificateChecks checks x509s =
    fromMaybe CertificateUsageAccept . find (CertificateUsageAccept /=) <$> mapM ($ x509s) checks
>>>>>>> fcb567a4

#if defined(NOCERTVERIFY)

# warning "********certificate verify chain doesn't yet work on your platform *************"
# warning "********please consider contributing to the certificate to fix this issue *************"
# warning "********getting trusted system certificate is platform dependant *************"

{- on windows and OSX, the trusted certificates are not yet accessible,
 - for now, print a big fat warning (better than nothing) and returns true  -}
certificateVerifyChain_ :: [X509] -> IO CertificateUsage
certificateVerifyChain_ _ = do
	hPutStrLn stderr "****************** certificate verify chain doesn't yet work on your platform **********************"
	hPutStrLn stderr "please consider contributing to the certificate package to fix this issue"
	return CertificateUsageAccept

#else
certificateVerifyChain_ :: [X509] -> IO CertificateUsage
certificateVerifyChain_ []     = return $ CertificateUsageReject (CertificateRejectOther "empty chain / no certificates")
certificateVerifyChain_ (x:xs) = do
	-- find a matching certificate that we trust (== installed on the system)
	foundCert <- SysCert.findCertificate (certMatchDN x)
	case foundCert of
		Just sysx509 -> do
			validChain <- certificateVerifyAgainst x sysx509
			if validChain
				then return CertificateUsageAccept
				else return $ CertificateUsageReject (CertificateRejectOther "chain doesn't match each other")
		Nothing      -> case xs of
			[] -> return $ CertificateUsageReject CertificateRejectUnknownCA
			_  -> do
				validChain <- certificateVerifyAgainst x (head xs)
				if validChain
					then certificateVerifyChain_ xs
					else return $ CertificateUsageReject (CertificateRejectOther "chain doesn't match each other")
#endif

-- | verify a certificates chain using the system certificates available.
--
-- each certificate of the list is verified against the next certificate, until
-- it can be verified against a system certificate (system certificates are assumed as trusted)
--
-- This helper only check that the chain of certificate is valid, which means that each items
-- received are signed by the next one, or by a system certificate. Some extra checks need to
-- be done at the user level so that the certificate chain received make sense in the context.
--
-- for example for HTTP, the user should typically verify the certificate subject match the URL
-- of connection.
--
-- TODO: verify validity, check revocation list if any, add optional user output to know
-- the rejection reason.
certificateVerifyChain :: [X509] -> IO CertificateUsage
certificateVerifyChain = certificateVerifyChain_ . reorderList
	where
		reorderList []     = []
		reorderList (x:xs) =
			case find (certMatchDN x) xs of
				Nothing    -> x : reorderList xs
				Just found -> x : found : reorderList (filter (/= found) xs)

-- | verify a certificate against another one.
-- the first certificate need to be signed by the second one for this function to succeed.
certificateVerifyAgainst :: X509 -> X509 -> IO Bool
certificateVerifyAgainst ux509@(X509 _ _ _ sigalg sig) (X509 scert _ _ _ _) = do
	let f = verifyF sigalg pk
	case f udata esig of
		Right True -> return True
		_          -> return False
	where
		udata = B.concat $ L.toChunks $ getSigningData ux509
		esig  = B.pack sig
		pk    = certPubKey scert

-- | Is this certificate self signed?
certificateSelfSigned :: X509 -> Bool
certificateSelfSigned x509 = certMatchDN x509 x509

certMatchDN :: X509 -> X509 -> Bool
certMatchDN (X509 testedCert _ _ _ _) (X509 issuerCert _ _ _ _) =
	certSubjectDN issuerCert == certIssuerDN testedCert

verifyF :: SignatureALG -> PubKey -> B.ByteString -> B.ByteString -> Either String Bool

-- md[245]WithRSAEncryption:
--
--   pkcs-1 OBJECT IDENTIFIER ::= { iso(1) member-body(2) US(840) rsadsi(113549) pkcs(1) 1 }
--   rsaEncryption OBJECT IDENTIFIER ::= { pkcs-1 1 }
--   md2WithRSAEncryption OBJECT IDENTIFIER ::= { pkcs-1 2 }
--   md4WithRSAEncryption OBJECT IDENTIFIER ::= { pkcs-1 3 }
--   md5WithRSAEncryption OBJECT IDENTIFIER ::= { pkcs-1 4 }
verifyF (SignatureALG HashMD2 PubKeyALG_RSA) (PubKeyRSA rsak) = rsaVerify MD2.hash asn1 rsak
	where asn1 = "\x30\x20\x30\x0c\x06\x08\x2a\x86\x48\x86\xf7\x0d\x02\x05\x05\x00\x02\x10"

verifyF (SignatureALG HashMD5 PubKeyALG_RSA) (PubKeyRSA rsak) = rsaVerify MD5.hash asn1 rsak
	where asn1 = "\x30\x20\x30\x0c\x06\x08\x2a\x86\x48\x86\xf7\x0d\x02\x05\x05\x00\x04\x10"

verifyF (SignatureALG HashSHA1 PubKeyALG_RSA) (PubKeyRSA rsak) = rsaVerify SHA1.hash asn1 rsak
	where asn1 = "\x30\x21\x30\x09\x06\x05\x2b\x0e\x03\x02\x1a\x05\x00\x04\x14"

verifyF (SignatureALG HashSHA1 PubKeyALG_DSA) (PubKeyDSA dsak) = dsaSHA1Verify dsak
			
verifyF _ _ = (\_ _ -> Left "unexpected/wrong signature")

dsaSHA1Verify pk _ b = either (Left . show) (Right) $ DSA.verify asig SHA1.hash pk b
	where asig = (0,0) {- FIXME : need to work out how to get R/S from the bytestring a -}

rsaVerify h hdesc pk a b = either (Left . show) (Right) $ RSA.verify h hdesc pk a b

-- | Verify that the given certificate chain is application to the given fully qualified host name.
certificateVerifyDomain :: String -> [X509] -> CertificateUsage
certificateVerifyDomain _      []                  = CertificateUsageReject (CertificateRejectOther "empty list")
certificateVerifyDomain fqhn (X509 cert _ _ _ _:_) =
	let names = maybe [] ((:[]) . snd) (lookup oidCommonName $ certSubjectDN cert)
	         ++ maybe [] (maybe [] toAltName . extensionGet) (certExtensions cert) in
	orUsage $ map (matchDomain . splitDot) names
	where
		orUsage [] = rejectMisc "FQDN do not match this certificate"
		orUsage (x:xs)
			| x == CertificateUsageAccept = CertificateUsageAccept
			| otherwise                   = orUsage xs

		toAltName (ExtSubjectAltName l) = l
		matchDomain l
			| length (filter (== "") l) > 0 = rejectMisc "commonname OID got empty subdomain"
			| head l == "*"                 = wildcardMatch (reverse $ drop 1 l)
			| otherwise                     = if l == splitDot fqhn
				then CertificateUsageAccept
				else rejectMisc "FQDN and common name OID do not match"

		-- only 1 wildcard is valid, and if multiples are present
		-- they won't have a wildcard meaning but will be match as normal star
		-- character to the fqhn and inevitably will fail.
		wildcardMatch l
			-- <star>.com or <star> is always invalid
			| length l < 2                         = rejectMisc "commonname OID wildcard match too widely"
			-- <star>.com.<country> is always invalid
			| length (head l) <= 2 && length (head $ drop 1 l) <= 3 && length l < 3 = rejectMisc "commonname OID wildcard match too widely"
			| otherwise                            =
				if l == take (length l) (reverse $ splitDot fqhn)
					then CertificateUsageAccept
					else rejectMisc "FQDN and common name OID do not match"

		splitDot :: String -> [String]
		splitDot [] = [""]
		splitDot x  =
			let (y, z) = break (== '.') x in
			y : (if z == "" then [] else splitDot $ drop 1 z)

		rejectMisc s = CertificateUsageReject (CertificateRejectOther s)

-- | Verify certificate validity period that need to between the bounds of the certificate.
-- TODO: maybe should verify whole chain.
certificateVerifyValidity :: Day -> [X509] -> CertificateUsage
certificateVerifyValidity _ []                         = CertificateUsageReject $ CertificateRejectOther "empty list"
certificateVerifyValidity ctime (X509 cert _ _ _ _ :_) =
	let ((beforeDay,_,_) , (afterDay,_,_)) = certValidity cert in
	if beforeDay < ctime && ctime <= afterDay
		then CertificateUsageAccept
		else CertificateUsageReject CertificateRejectExpired

-- | hash the certificate signing data using the supplied hash function.
certificateFingerprint :: (L.ByteString -> B.ByteString) -> X509 -> B.ByteString
certificateFingerprint hash x509 = hash $ getSigningData x509<|MERGE_RESOLUTION|>--- conflicted
+++ resolved
@@ -44,16 +44,9 @@
 
 -- | Returns 'CertificateUsageAccept' if all the checks pass, or the first 
 --   failure.
-<<<<<<< HEAD
-certificateChecks :: [ [X509] -> IO CertificateUsage ] -> [X509] -> IO CertificateUsage
-certificateChecks checks x509s = do
-	r <- mapM (\c -> c x509s) checks
-	return $ fromMaybe CertificateUsageAccept $ find (CertificateUsageAccept /=) r
-=======
 certificateChecks :: [ [X509] -> IO TLSCertificateUsage ] -> [X509] -> IO TLSCertificateUsage
 certificateChecks checks x509s =
     fromMaybe CertificateUsageAccept . find (CertificateUsageAccept /=) <$> mapM ($ x509s) checks
->>>>>>> fcb567a4
 
 #if defined(NOCERTVERIFY)
 
